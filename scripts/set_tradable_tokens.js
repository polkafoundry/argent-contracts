// Usage: ./execute.sh set_tradable_tokens.js staging --input [filename] (--dry)
//
// --input [filename]: path to json file formatted like this:
//      {
//        "0xE41d2489571d322189246DaFA5ebDe1F4699F498": true,
//        "0xc00e94Cb662C3520282E6f5717214004A7f26888": true,
//        "0x0d438f3b5175bebc262bf23753c1e53d03432bde": false
//      }
//
// --dry: if set, will not send the transaction, just output what will be updated
//

/* global artifacts */
const fs = require("fs");

const MultiSig = artifacts.require("MultiSigWallet");
const TokenPriceRegistry = artifacts.require("TokenPriceRegistry");

const MultisigExecutor = require("../utils/multisigexecutor.js");
const deployManager = require("../utils/deploy-manager.js");

async function main() {
  // Read Command Line Arguments
  let idx = process.argv.indexOf("--input");
  const input = process.argv[idx + 1];

  idx = process.argv.indexOf("--dry");
  const dry = (idx !== -1);

  const { configurator } = await deployManager.getProps();
  const { config } = configurator;
  const accounts = await web3.eth.getAccounts();
  const deploymentAccount = accounts[0];

  const TokenPriceRegistryWrapper = await TokenPriceRegistry.at(config.modules.TokenPriceRegistry);

  const data = JSON.parse(fs.readFileSync(input, "utf8"));
  const addresses = Object.keys(data);
  console.log(`${addresses.length} tokens provided in ${input}`);

  const tradableStatus = await TokenPriceRegistryWrapper.getTradableForTokenList(addresses);
  const priceStatus = await TokenPriceRegistryWrapper.getPriceForTokenList(addresses);

  // we only update tokens meeting those two conditions:
  // (1) tradable flag is different than the one on chain
  // (2) on chain price is not zero
  const filteredData = Object.entries(data).filter((item, index) => (tradableStatus[index] !== item[1]) && (priceStatus[index].isZero() === false));

  console.log(`${filteredData.length} tokens need update:`);
  for (const item of filteredData) {
    console.log(item[0], item[1]);
  }
<<<<<<< HEAD
=======

>>>>>>> 2aab0b36
  if (dry) return;

  const tokens = filteredData.map((item) => item[0]);
  const tradable = filteredData.map((item) => item[1]);

  const MultiSigWrapper = await MultiSig.at(config.contracts.MultiSigWallet);
  const multisigExecutor = new MultisigExecutor(MultiSigWrapper, deploymentAccount, config.multisig.autosign);
  await multisigExecutor.executeCall(TokenPriceRegistryWrapper, "setTradableForTokenList", [tokens, tradable]);
}

main().catch((err) => {
  throw err;
});<|MERGE_RESOLUTION|>--- conflicted
+++ resolved
@@ -11,6 +11,8 @@
 //
 
 /* global artifacts */
+global.web3 = web3;
+
 const fs = require("fs");
 
 const MultiSig = artifacts.require("MultiSigWallet");
@@ -50,10 +52,7 @@
   for (const item of filteredData) {
     console.log(item[0], item[1]);
   }
-<<<<<<< HEAD
-=======
 
->>>>>>> 2aab0b36
   if (dry) return;
 
   const tokens = filteredData.map((item) => item[0]);
@@ -61,9 +60,12 @@
 
   const MultiSigWrapper = await MultiSig.at(config.contracts.MultiSigWallet);
   const multisigExecutor = new MultisigExecutor(MultiSigWrapper, deploymentAccount, config.multisig.autosign);
-  await multisigExecutor.executeCall(TokenPriceRegistryWrapper, "setTradableForTokenList", [tokens, tradable]);
+  const receipt = await multisigExecutor.executeCall(TokenPriceRegistryWrapper, "setTradableForTokenList", [tokens, tradable]);
+
+  console.log(receipt);
 }
 
-main().catch((err) => {
-  throw err;
-});+module.exports = (callback) => {
+  // perform actions
+  main().then(() => callback()).catch((err) => callback(err));
+};